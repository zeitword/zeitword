--- conflicted
+++ resolved
@@ -253,10 +253,6 @@
   "block-navigation-1": {
     name: "block-navigation-1",
     displayName: "Navigation Block 1",
-<<<<<<< HEAD
-    previewField: "logo",
-=======
->>>>>>> 5aa48ca8
     fields: {
       slug: {
         displayName: "Slug",
@@ -264,7 +260,12 @@
       }
     }
   },
-<<<<<<< HEAD
+  navigation: {
+    name: "navigation",
+    displayName: "Navigation",
+    previewField: "title",
+    fields: navigationFields
+  },
   "block-map-1": {
     name: "block-map-1",
     displayName: "Map Block 1",
@@ -278,13 +279,6 @@
         componentWhitelist: ["d-map-marker", "d-map-marker-img"]
       }
     }
-=======
-  navigation: {
-    name: "navigation",
-    displayName: "Navigation",
-    previewField: "title",
-    fields: navigationFields
->>>>>>> 5aa48ca8
   },
   page: {
     name: "page",
@@ -295,18 +289,15 @@
       blocks: {
         displayName: "Blocks",
         type: "blocks",
-<<<<<<< HEAD
-        componentWhitelist: ["block-cards-1", "block-hero-1", "block-navigation-1", "block-map-1"]
-=======
         componentWhitelist: [
           "block-cards-1",
           "block-hero-1",
           "block-navigation-1",
           "block-intro-1",
           "block-logos-1",
-          "block-cta-1"
+          "block-cta-1",
+          "block-map-1"
         ]
->>>>>>> 5aa48ca8
       }
     }
   }
